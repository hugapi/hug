"""tests/test_decorators.py.

Tests the decorators that power hugs core functionality

Copyright (C) 2016 Timothy Edmund Crosley

Permission is hereby granted, free of charge, to any person obtaining a copy of this software and associated
documentation files (the "Software"), to deal in the Software without restriction, including without limitation
the rights to use, copy, modify, merge, publish, distribute, sublicense, and/or sell copies of the Software, and
to permit persons to whom the Software is furnished to do so, subject to the following conditions:

The above copyright notice and this permission notice shall be included in all copies or
substantial portions of the Software.

THE SOFTWARE IS PROVIDED "AS IS", WITHOUT WARRANTY OF ANY KIND, EXPRESS OR IMPLIED, INCLUDING BUT NOT LIMITED
TO THE WARRANTIES OF MERCHANTABILITY, FITNESS FOR A PARTICULAR PURPOSE AND NONINFRINGEMENT. IN NO EVENT SHALL
THE AUTHORS OR COPYRIGHT HOLDERS BE LIABLE FOR ANY CLAIM, DAMAGES OR OTHER LIABILITY, WHETHER IN AN ACTION OF
CONTRACT, TORT OR OTHERWISE, ARISING FROM, OUT OF OR IN CONNECTION WITH THE SOFTWARE OR THE USE OR
OTHER DEALINGS IN THE SOFTWARE.

"""
import json
import os
import sys
from unittest import mock
from collections import namedtuple

import falcon
import pytest
import requests
from falcon.testing import StartResponseMock, create_environ
from marshmallow import Schema, fields

import hug
from hug._async import coroutine
from hug.exceptions import InvalidTypeData

from .constants import BASE_DIRECTORY

api = hug.API(__name__)
module = sys.modules[__name__]

# Fix flake8 undefined names (F821)
__hug__ = __hug__  # noqa
__hug_wsgi__ = __hug_wsgi__  # noqa


def test_basic_call():
    """The most basic Happy-Path test for Hug APIs"""
    @hug.call()
    def hello_world():
        return "Hello World!"

    assert hello_world() == "Hello World!"
    assert hello_world.interface.http

    assert hug.test.get(api, '/hello_world').data == "Hello World!"
    assert hug.test.get(module, '/hello_world').data == "Hello World!"


def test_basic_call_on_method(hug_api):
    """Test to ensure the most basic call still works if applied to a method"""
    class API(object):

        @hug.call(api=hug_api)
        def hello_world(self=None):
            return "Hello World!"

    api_instance = API()
    assert api_instance.hello_world.interface.http
    assert api_instance.hello_world() == 'Hello World!'
    assert hug.test.get(hug_api, '/hello_world').data == "Hello World!"

    class API(object):

        def hello_world(self):
            return "Hello World!"

    api_instance = API()

    @hug.call(api=hug_api)
    def hello_world():
        return api_instance.hello_world()

    assert api_instance.hello_world() == 'Hello World!'
    assert hug.test.get(hug_api, '/hello_world').data == "Hello World!"

    class API(object):

        def __init__(self):
            hug.call(api=hug_api)(self.hello_world_method)

        def hello_world_method(self):
            return "Hello World!"

    api_instance = API()

    assert api_instance.hello_world_method() == 'Hello World!'
    assert hug.test.get(hug_api, '/hello_world_method').data == "Hello World!"


def test_single_parameter(hug_api):
    """Test that an api with a single parameter interacts as desired"""
    @hug.call(api=hug_api)
    def echo(text):
        return text

    assert echo('Embrace') == 'Embrace'
    assert echo.interface.http
    with pytest.raises(TypeError):
        echo()

    assert hug.test.get(hug_api, 'echo', text="Hello").data == "Hello"
    assert 'required' in hug.test.get(hug_api, '/echo').data['errors']['text'].lower()


def test_on_invalid_transformer():
    """Test to ensure it is possible to transform data when data is invalid"""
    @hug.call(on_invalid=lambda data: 'error')
    def echo(text):
        return text
    assert hug.test.get(api, '/echo').data == 'error'


    def handle_error(data, request, response):
        return 'errored'

    @hug.call(on_invalid=handle_error)
    def echo2(text):
        return text
    assert hug.test.get(api, '/echo2').data == 'errored'


def test_on_invalid_format():
    """Test to ensure it's possible to change the format based on a validation error"""
    @hug.get(output_invalid=hug.output_format.json, output=hug.output_format.file)
    def echo(text):
        return text

    assert isinstance(hug.test.get(api, '/echo').data, dict)

    def smart_output_type(response, request):
        if response and request:
            return 'application/json'

    @hug.format.content_type(smart_output_type)
    def output_formatter(data, request, response):
        return hug.output_format.json((data, request and True, response and True))

    @hug.get(output_invalid=output_formatter, output=hug.output_format.file)
    def echo2(text):
        return text

    assert isinstance(hug.test.get(api, '/echo2').data, (list, tuple))


def test_smart_redirect_routing():
    """Test to ensure you can easily redirect to another method without an actual redirect"""
    @hug.get()
    def implementation_1():
        return 1

    @hug.get()
    def implementation_2():
        return 2

    @hug.get()
    def smart_route(implementation: int):
        if implementation == 1:
            return implementation_1
        elif implementation == 2:
            return implementation_2
        else:
            return "NOT IMPLEMENTED"

    assert hug.test.get(api, 'smart_route', implementation=1).data == 1
    assert hug.test.get(api, 'smart_route', implementation=2).data == 2
    assert hug.test.get(api, 'smart_route', implementation=3).data == "NOT IMPLEMENTED"


def test_custom_url():
    """Test to ensure that it's possible to have a route that differs from the function name"""
    @hug.call('/custom_route')
    def method_name():
        return 'works'

    assert hug.test.get(api, 'custom_route').data == 'works'


def test_api_auto_initiate():
    """Test to ensure that Hug automatically exposes a wsgi server method"""
    assert isinstance(__hug_wsgi__(create_environ('/non_existant'), StartResponseMock()), (list, tuple))


def test_parameters():
    """Tests to ensure that Hug can easily handle multiple parameters with multiple types"""
    @hug.call()
    def multiple_parameter_types(start, middle: hug.types.text, end: hug.types.number=5, **kwargs):
        return 'success'

    assert hug.test.get(api, 'multiple_parameter_types', start='start', middle='middle', end=7).data == 'success'
    assert hug.test.get(api, 'multiple_parameter_types', start='start', middle='middle').data == 'success'
    assert hug.test.get(api, 'multiple_parameter_types', start='start', middle='middle', other="yo").data == 'success'

    nan_test = hug.test.get(api, 'multiple_parameter_types', start='start', middle='middle', end='NAN').data
    assert 'Invalid' in nan_test['errors']['end']


def test_raise_on_invalid():
    """Test to ensure hug correctly respects a request to allow validations errors to pass through as exceptions"""
    @hug.get(raise_on_invalid=True)
    def my_handler(argument_1: int):
        return True

    with pytest.raises(Exception):
        hug.test.get(api, 'my_handler', argument_1='hi')

    assert hug.test.get(api, 'my_handler', argument_1=1)


def test_range_request():
    """Test to ensure that requesting a range works as expected"""
    @hug.get(output=hug.output_format.png_image)
    def image():
        return 'artwork/logo.png'

    assert hug.test.get(api, 'image', headers={'range': 'bytes=0-100'})
    assert hug.test.get(api, 'image', headers={'range': 'bytes=0--1'})

def test_parameters_override():
    """Test to ensure the parameters override is handled as expected"""
    @hug.get(parameters=('parameter1', 'parameter2'))
    def test_call(**kwargs):
        return kwargs

    assert hug.test.get(api, 'test_call', parameter1='one', parameter2='two').data == {'parameter1': 'one',
                                                                                       'parameter2': 'two'}


def test_parameter_injection():
    """Tests that hug correctly auto injects variables such as request and response"""
    @hug.call()
    def inject_request(request):
        return request and 'success'
    assert hug.test.get(api, 'inject_request').data == 'success'

    @hug.call()
    def inject_response(response):
        return response and 'success'
    assert hug.test.get(api, 'inject_response').data == 'success'

    @hug.call()
    def inject_both(request, response):
        return request and response and 'success'
    assert hug.test.get(api, 'inject_both').data == 'success'

    @hug.call()
    def wont_appear_in_kwargs(**kwargs):
        return 'request' not in kwargs and 'response' not in kwargs and 'success'
    assert hug.test.get(api, 'wont_appear_in_kwargs').data == 'success'


def test_method_routing():
    """Test that all hugs HTTP routers correctly route methods to the correct handler"""
    @hug.get()
    def method_get():
        return 'GET'

    @hug.post()
    def method_post():
        return 'POST'

    @hug.connect()
    def method_connect():
        return 'CONNECT'

    @hug.delete()
    def method_delete():
        return 'DELETE'

    @hug.options()
    def method_options():
        return 'OPTIONS'

    @hug.put()
    def method_put():
        return 'PUT'

    @hug.trace()
    def method_trace():
        return 'TRACE'

    assert hug.test.get(api, 'method_get').data == 'GET'
    assert hug.test.post(api, 'method_post').data == 'POST'
    assert hug.test.connect(api, 'method_connect').data == 'CONNECT'
    assert hug.test.delete(api, 'method_delete').data == 'DELETE'
    assert hug.test.options(api, 'method_options').data == 'OPTIONS'
    assert hug.test.put(api, 'method_put').data == 'PUT'
    assert hug.test.trace(api, 'method_trace').data == 'TRACE'

    @hug.call(accept=('GET', 'POST'))
    def accepts_get_and_post():
        return 'success'

    assert hug.test.get(api, 'accepts_get_and_post').data == 'success'
    assert hug.test.post(api, 'accepts_get_and_post').data == 'success'
    assert 'method not allowed' in hug.test.trace(api, 'accepts_get_and_post').status.lower()


def test_not_found():
    """Test to ensure the not_found decorator correctly routes 404s to the correct handler"""
    @hug.not_found()
    def not_found_handler():
        return "Not Found"

    result = hug.test.get(api, '/does_not_exist/yet')
    assert result.data == "Not Found"
    assert result.status == falcon.HTTP_NOT_FOUND

    @hug.not_found(versions=10)  # noqa
    def not_found_handler(response):
        response.status = falcon.HTTP_OK
        return {'look': 'elsewhere'}

    result = hug.test.get(api, '/v10/does_not_exist/yet')
    assert result.data == {'look': 'elsewhere'}
    assert result.status == falcon.HTTP_OK

    result = hug.test.get(api, '/does_not_exist/yet')
    assert result.data == "Not Found"
    assert result.status == falcon.HTTP_NOT_FOUND

    del api.http._not_found_handlers


def test_not_found_with_extended_api():
    """Test to ensure the not_found decorator works correctly when the API is extended"""
    @hug.extend_api()
    def extend_with():
        import tests.module_fake
        return (tests.module_fake, )

    assert hug.test.get(api, '/does_not_exist/yet').data is True

def test_versioning():
    """Ensure that Hug correctly routes API functions based on version"""
    @hug.get('/echo')
    def echo(text):
        return "Not Implemented"

    @hug.get('/echo', versions=1)  # noqa
    def echo(text):
        return text

    @hug.get('/echo', versions=range(2, 4))  # noqa
    def echo(text):
        return "Echo: {text}".format(**locals())

    @hug.get('/echo', versions=7)  # noqa
    def echo(text, api_version):
        return api_version

    @hug.get('/echo', versions='8')  # noqa
    def echo(text, api_version):
        return api_version

    @hug.get('/echo', versions=False)  # noqa
    def echo(text):
        return "No Versions"

    with pytest.raises(ValueError):
        @hug.get('/echo', versions='eight')  # noqa
        def echo(text, api_version):
            return api_version

    assert hug.test.get(api, 'v1/echo', text="hi").data == 'hi'
    assert hug.test.get(api, 'v2/echo', text="hi").data == "Echo: hi"
    assert hug.test.get(api, 'v3/echo', text="hi").data == "Echo: hi"
    assert hug.test.get(api, 'echo', text="hi", api_version=3).data == "Echo: hi"
    assert hug.test.get(api, 'echo', text="hi", headers={'X-API-VERSION': '3'}).data == "Echo: hi"
    assert hug.test.get(api, 'v4/echo', text="hi").data == "Not Implemented"
    assert hug.test.get(api, 'v7/echo', text="hi").data == 7
    assert hug.test.get(api, 'v8/echo', text="hi").data == 8
    assert hug.test.get(api, 'echo', text="hi").data == "No Versions"
    assert hug.test.get(api, 'echo', text="hi", api_version=3, body={'api_vertion': 4}).data == "Echo: hi"

    with pytest.raises(ValueError):
        hug.test.get(api, 'v4/echo', text="hi", api_version=3)


def test_multiple_version_injection():
    """Test to ensure that the version injected sticks when calling other functions within an API"""
    @hug.get(versions=(1, 2, None))
    def my_api_function(hug_api_version):
        return hug_api_version

    assert hug.test.get(api, 'v1/my_api_function').data == 1
    assert hug.test.get(api, 'v2/my_api_function').data == 2
    assert hug.test.get(api, 'v3/my_api_function').data == 3

    @hug.get(versions=(None, 1))
    @hug.local(version=1)
    def call_other_function(hug_current_api):
        return hug_current_api.my_api_function()

    assert hug.test.get(api, 'v1/call_other_function').data == 1
    assert call_other_function() == 1

    @hug.get(versions=1)
    @hug.local(version=1)
    def one_more_level_of_indirection(hug_current_api):
        return hug_current_api.call_other_function()

    assert hug.test.get(api, 'v1/one_more_level_of_indirection').data == 1
    assert one_more_level_of_indirection() == 1


def test_json_auto_convert():
    """Test to ensure all types of data correctly auto convert into json"""
    @hug.get('/test_json')
    def test_json(text):
        return text
    assert hug.test.get(api, 'test_json', body={'text': 'value'}).data == "value"

    @hug.get('/test_json_body')
    def test_json_body(body):
        return body
    assert hug.test.get(api, 'test_json_body', body=['value1', 'value2']).data == ['value1', 'value2']

    @hug.get(parse_body=False)
    def test_json_body_stream_only(body=None):
        return body
    assert hug.test.get(api, 'test_json_body_stream_only', body=['value1', 'value2']).data is None


def test_error_handling():
    """Test to ensure Hug correctly handles Falcon errors that are thrown during processing"""
    @hug.get()
    def test_error():
        raise falcon.HTTPInternalServerError('Failed', 'For Science!')

    response = hug.test.get(api, 'test_error')
    assert 'errors' in response.data
    assert response.data['errors']['Failed'] == 'For Science!'


def test_error_handling_builtin_exception():
    """Test to ensure built in exception types errors are handled as expected"""
    def raise_error(value):
        raise KeyError('Invalid value')

    @hug.get()
    def test_error(data: raise_error):
        return True

    response = hug.test.get(api, 'test_error', data=1)
    assert 'errors' in response.data
    assert response.data['errors']['data'] == 'Invalid value'


def test_error_handling_custom():
    """Test to ensure custom exceptions work as expected"""
    class Error(Exception):

        def __str__(self):
            return 'Error'

    def raise_error(value):
        raise Error()

    @hug.get()
    def test_error(data: raise_error):
        return True

    response = hug.test.get(api, 'test_error', data=1)
    assert 'errors' in response.data
    assert response.data['errors']['data'] == 'Error'


def test_return_modifer():
    """Ensures you can modify the output of a HUG API using -> annotation"""
    @hug.get()
    def hello() -> lambda data: "Hello {0}!".format(data):
        return "world"

    assert hug.test.get(api, 'hello').data == "Hello world!"
    assert hello() == 'world'

    @hug.get(transform=lambda data: "Goodbye {0}!".format(data))
    def hello() -> lambda data: "Hello {0}!".format(data):
        return "world"
    assert hug.test.get(api, 'hello').data == "Goodbye world!"
    assert hello() == 'world'

    @hug.get()
    def hello() -> str:
        return "world"
    assert hug.test.get(api, 'hello').data == "world"
    assert hello() == 'world'

    @hug.get(transform=False)
    def hello() -> lambda data: "Hello {0}!".format(data):
        return "world"

    assert hug.test.get(api, 'hello').data == "world"
    assert hello() == 'world'

    def transform_with_request_data(data, request, response):
        return (data, request and True, response and True)

    @hug.get(transform=transform_with_request_data)
    def hello():
        return "world"

    response = hug.test.get(api, 'hello')
    assert response.data == ['world', True, True]


def test_custom_deserializer_support():
    """Ensure that custom desirializers work as expected"""
    class CustomDeserializer(object):
        def from_string(self, string):
            return 'custom {}'.format(string)

    @hug.get()
    def test_custom_deserializer(text: CustomDeserializer()):
        return text

    assert hug.test.get(api, 'test_custom_deserializer', text='world').data == 'custom world'


def test_marshmallow_support():
    """Ensure that you can use Marshmallow style objects to control input and output validation and transformation"""
    MarshalResult = namedtuple('MarshalResult', ['data', 'errors'])

    class MarshmallowStyleObject(object):
        def dump(self, item):
            if item == 'bad':
                return MarshalResult('', 'problems')
            return MarshalResult('Dump Success', {})

        def load(self, item):
            return ('Load Success', None)

        def loads(self, item):
            return self.load(item)

    schema = MarshmallowStyleObject()

    @hug.get()
    def test_marshmallow_style() -> schema:
        return 'world'

    assert hug.test.get(api, 'test_marshmallow_style').data == "Dump Success"
    assert test_marshmallow_style() == 'world'


    @hug.get()
    def test_marshmallow_style_error() -> schema:
        return 'bad'

    with pytest.raises(InvalidTypeData):
        hug.test.get(api, 'test_marshmallow_style_error')


    @hug.get()
    def test_marshmallow_input(item: schema):
        return item

    assert hug.test.get(api, 'test_marshmallow_input', item='bacon').data == "Load Success"
    assert test_marshmallow_style() == 'world'

    class MarshmallowStyleObjectWithError(object):
        def dump(self, item):
            return 'Dump Success'

        def load(self, item):
            return ('Load Success', {'type': 'invalid'})

        def loads(self, item):
            return self.load(item)

    schema = MarshmallowStyleObjectWithError()

    @hug.get()
    def test_marshmallow_input2(item: schema):
        return item

    assert hug.test.get(api, 'test_marshmallow_input2', item='bacon').data == {'errors': {'item': {'type': 'invalid'}}}

    class MarshmallowStyleField(object):
        def deserialize(self, value):
            return str(value)

    @hug.get()
    def test_marshmallow_input_field(item: MarshmallowStyleField()):
        return item

    assert hug.test.get(api, 'test_marshmallow_input_field', item='bacon').data == 'bacon'


def test_stream_return():
    """Test to ensure that its valid for a hug API endpoint to return a stream"""
    @hug.get(output=hug.output_format.text)
    def test():
        return open(os.path.join(BASE_DIRECTORY, 'README.md'), 'rb')

    assert 'hug' in hug.test.get(api, 'test').data


def test_smart_outputter():
    """Test to ensure that the output formatter can accept request and response arguments"""
    def smart_output_type(response, request):
        if response and request:
            return 'application/json'

    @hug.format.content_type(smart_output_type)
    def output_formatter(data, request, response):
        return hug.output_format.json((data, request and True, response and True))

    @hug.get(output=output_formatter)
    def test():
        return True

    assert hug.test.get(api, 'test').data == [True, True, True]


@pytest.mark.skipif(sys.platform == 'win32', reason='Currently failing on Windows build')
def test_output_format():
    """Test to ensure it's possible to quickly change the default hug output format"""
    old_formatter = api.http.output_format

    @hug.default_output_format()
    def augmented(data):
        return hug.output_format.json(['Augmented', data])

    @hug.get(suffixes=('.js', '/js'), prefixes='/text')
    def hello():
        return "world"

    assert hug.test.get(api, 'hello').data == ['Augmented', 'world']
    assert hug.test.get(api, 'hello.js').data == ['Augmented', 'world']
    assert hug.test.get(api, 'hello/js').data == ['Augmented', 'world']
    assert hug.test.get(api, 'text/hello').data == ['Augmented', 'world']

    @hug.default_output_format()
    def jsonify(data):
        return hug.output_format.json(data)


    api.http.output_format = hug.output_format.text

    @hug.get()
    def my_method():
        return {'Should': 'work'}

    assert hug.test.get(api, 'my_method').data == "{'Should': 'work'}"
    api.http.output_format = old_formatter


@pytest.mark.skipif(sys.platform == 'win32', reason='Currently failing on Windows build')
def test_input_format():
    """Test to ensure it's possible to quickly change the default hug output format"""
    old_format = api.http.input_format('application/json')
    api.http.set_input_format('application/json', lambda a, **headers: {'no': 'relation'})

    @hug.get()
    def hello(body):
        return body

    assert hug.test.get(api, 'hello', body={'should': 'work'}).data == {'no': 'relation'}

    @hug.get()
    def hello2(body):
        return body

    assert not hug.test.get(api, 'hello2').data

    api.http.set_input_format('application/json', old_format)


@pytest.mark.skipif(sys.platform == 'win32', reason='Currently failing on Windows build')
def test_specific_input_format():
    """Test to ensure the input formatter can be specified"""
    @hug.get(inputs={'application/json': lambda a, **headers: 'formatted'})
    def hello(body):
        return body

    assert hug.test.get(api, 'hello', body={'should': 'work'}).data == 'formatted'


@pytest.mark.skipif(sys.platform == 'win32', reason='Currently failing on Windows build')
def test_content_type_with_parameter():
    """Test a Content-Type with parameter as `application/json charset=UTF-8`
    as described in https://www.w3.org/Protocols/rfc2616/rfc2616-sec3.html#sec3.7"""
    @hug.get()
    def demo(body):
        return body

    assert hug.test.get(api, 'demo', body={}, headers={'content-type': 'application/json'}).data == {}
    assert hug.test.get(api, 'demo', body={}, headers={'content-type': 'application/json; charset=UTF-8'}).data == {}


@pytest.mark.skipif(sys.platform == 'win32', reason='Currently failing on Windows build')
def test_middleware():
    """Test to ensure the basic concept of a middleware works as expected"""
    @hug.request_middleware()
    def proccess_data(request, response):
        request.env['SERVER_NAME'] = 'Bacon'

    @hug.response_middleware()
    def proccess_data2(request, response, resource):
        response.set_header('Bacon', 'Yumm')

    @hug.reqresp_middleware()
    def process_data3(request):
        request.env['MEET'] = 'Ham'
        response, resource = yield request
        response.set_header('Ham', 'Buu!!')
        yield response

    @hug.get()
    def hello(request):
        return [
            request.env['SERVER_NAME'],
            request.env['MEET']
        ]

    result = hug.test.get(api, 'hello')
    assert result.data == ['Bacon', 'Ham']
    assert result.headers_dict['Bacon'] == 'Yumm'
    assert result.headers_dict['Ham'] == 'Buu!!'


def test_requires():
    """Test to ensure only if requirements successfully keep calls from happening"""
    def user_is_not_tim(request, response, **kwargs):
        if request.headers.get('USER', '') != 'Tim':
            return True
        return 'Unauthorized'

    @hug.get(requires=user_is_not_tim)
    def hello(request):
        return 'Hi!'

    assert hug.test.get(api, 'hello').data == 'Hi!'
    assert hug.test.get(api, 'hello', headers={'USER': 'Tim'}).data == 'Unauthorized'


def test_extending_api():
    """Test to ensure it's possible to extend the current API from an external file"""
    @hug.extend_api('/fake')
    def extend_with():
        import tests.module_fake
        return (tests.module_fake, )

    @hug.get('/fake/error')
    def my_error():
        import tests.module_fake
        raise tests.module_fake.FakeException()

    assert hug.test.get(api, 'fake/made_up_api').data
    assert hug.test.get(api, 'fake/error').data == True


def test_extending_api_simple():
    """Test to ensure it's possible to extend the current API from an external file with just one API endpoint"""
    @hug.extend_api('/fake_simple')
    def extend_with():
        import tests.module_fake_simple
        return (tests.module_fake_simple, )

    assert hug.test.get(api, 'fake_simple/made_up_hello').data == 'hello'


def test_extending_api_with_exception_handler():
    """Test to ensure it's possible to extend the current API from an external file"""

    from tests.module_fake_simple import FakeSimpleException

    @hug.exception(FakeSimpleException)
    def handle_exception(exception):
        return 'it works!'

    @hug.extend_api('/fake_simple')
    def extend_with():
        import tests.module_fake_simple
        return (tests.module_fake_simple, )

    assert hug.test.get(api, '/fake_simple/exception').data == 'it works!'


def test_extending_api_with_base_url():
    """Test to ensure it's possible to extend the current API with a specified base URL"""
    @hug.extend_api('/fake', base_url='/api')
    def extend_with():
        import tests.module_fake
        return (tests.module_fake, )

    assert hug.test.get(api, '/api/v1/fake/made_up_api').data


def test_extending_api_with_same_path_under_different_base_url():
    """Test to ensure it's possible to extend the current API with the same path under a different base URL"""
    @hug.get()
    def made_up_hello():
        return 'hi'

    @hug.extend_api(base_url='/api')
    def extend_with():
        import tests.module_fake_simple
        return (tests.module_fake_simple, )

    assert hug.test.get(api, '/made_up_hello').data == 'hi'
    assert hug.test.get(api, '/api/made_up_hello').data == 'hello'


<<<<<<< HEAD
def test_extending_api_with_methods_in_one_module():
    """Test to ensure it's possible to extend the current API with HTTP methods for a view in one module"""
    @hug.extend_api(base_url='/get_and_post')
    def extend_with():
        import tests.module_fake_many_methods
        return (tests.module_fake_many_methods,)

    assert hug.test.get(api, '/get_and_post/made_up_hello').data == 'hello from GET'
    assert hug.test.post(api, '/get_and_post/made_up_hello').data == 'hello from POST'


def test_extending_api_with_methods_in_different_modules():
    """Test to ensure it's possible to extend the current API with HTTP methods for a view in different modules"""
    @hug.extend_api(base_url='/get_and_post')
    def extend_with():
        import tests.module_fake_simple, tests.module_fake_post
        return (tests.module_fake_simple, tests.module_fake_post,)

    assert hug.test.get(api, '/get_and_post/made_up_hello').data == 'hello'
    assert hug.test.post(api, '/get_and_post/made_up_hello').data == 'hello from POST'
=======
def test_extending_api_with_http_and_cli():
    """Test to ensure it's possible to extend the current API so both HTTP and CLI APIs are extended"""
    import tests.module_fake_http_and_cli

    @hug.extend_api(base_url='/api')
    def extend_with():
        return (tests.module_fake_http_and_cli, )

    assert hug.test.get(api, '/api/made_up_go').data == 'Going!'
    assert tests.module_fake_http_and_cli.made_up_go() == 'Going!'
    assert hug.test.cli(tests.module_fake_http_and_cli.made_up_go) == 'Going!'
>>>>>>> 2fb53b8c


def test_cli():
    """Test to ensure the CLI wrapper works as intended"""
    @hug.cli('command', '1.0.0', output=str)
    def cli_command(name: str, value: int):
        return (name, value)

    assert cli_command('Testing', 1) == ('Testing', 1)
    assert hug.test.cli(cli_command, "Bob", 5) == ("Bob", 5)


def test_cli_requires():
    """Test to ensure your can add requirements to a CLI"""
    def requires_fail(**kwargs):
        return {'requirements': 'not met'}

    @hug.cli(output=str, requires=requires_fail)
    def cli_command(name: str, value: int):
        return (name, value)

    assert cli_command('Testing', 1) == ('Testing', 1)
    assert hug.test.cli(cli_command, 'Testing', 1) == {'requirements': 'not met'}


def test_cli_validation():
    """Test to ensure your can add custom validation to a CLI"""
    def contains_either(fields):
        if not fields.get('name', '') and not fields.get('value', 0):
            return {'name': 'must be defined', 'value': 'must be defined'}

    @hug.cli(output=str, validate=contains_either)
    def cli_command(name: str="", value: int=0):
        return (name, value)

    assert cli_command('Testing', 1) == ('Testing', 1)
    assert hug.test.cli(cli_command) == {'name': 'must be defined', 'value': 'must be defined'}
    assert hug.test.cli(cli_command, name='Testing') == ('Testing', 0)


def test_cli_with_defaults():
    """Test to ensure CLIs work correctly with default values"""
    @hug.cli()
    def happy(name: str, age: int, birthday: bool=False):
        if birthday:
            return "Happy {age} birthday {name}!".format(**locals())
        else:
            return "{name} is {age} years old".format(**locals())

    assert happy('Hug', 1) == "Hug is 1 years old"
    assert happy('Hug', 1, True) == "Happy 1 birthday Hug!"
    assert hug.test.cli(happy, "Bob", 5) == "Bob is 5 years old"
    assert hug.test.cli(happy, "Bob", 5, birthday=True) == "Happy 5 birthday Bob!"


def test_cli_with_hug_types():
    """Test to ensure CLIs work as expected when using hug types"""
    @hug.cli()
    def happy(name: hug.types.text, age: hug.types.number, birthday: hug.types.boolean=False):
        if birthday:
            return "Happy {age} birthday {name}!".format(**locals())
        else:
            return "{name} is {age} years old".format(**locals())

    assert happy('Hug', 1) == "Hug is 1 years old"
    assert happy('Hug', 1, True) == "Happy 1 birthday Hug!"
    assert hug.test.cli(happy, "Bob", 5) == "Bob is 5 years old"
    assert hug.test.cli(happy, "Bob", 5, birthday=True) == "Happy 5 birthday Bob!"

    @hug.cli()
    def succeed(success: hug.types.smart_boolean=False):
        if success:
            return 'Yes!'
        else:
            return 'No :('

    assert hug.test.cli(succeed) == 'No :('
    assert hug.test.cli(succeed, success=True) == 'Yes!'
    assert 'succeed' in str(__hug__.cli)

    @hug.cli()
    def succeed(success: hug.types.smart_boolean=True):
        if success:
            return 'Yes!'
        else:
            return 'No :('

    assert hug.test.cli(succeed) == 'Yes!'
    assert hug.test.cli(succeed, success='false') == 'No :('

    @hug.cli()
    def all_the(types: hug.types.multiple=[]):
        return types or ['nothing_here']

    assert hug.test.cli(all_the) == ['nothing_here']
    assert hug.test.cli(all_the, types=('one', 'two', 'three')) == ['one', 'two', 'three']

    @hug.cli()
    def all_the(types: hug.types.multiple):
        return types or ['nothing_here']

    assert hug.test.cli(all_the) == ['nothing_here']
    assert hug.test.cli(all_the, 'one', 'two', 'three') == ['one', 'two', 'three']

    @hug.cli()
    def one_of(value: hug.types.one_of(['one', 'two'])='one'):
        return value

    assert hug.test.cli(one_of, value='one') == 'one'
    assert hug.test.cli(one_of, value='two') == 'two'


def test_cli_with_conflicting_short_options():
    """Test to ensure that it's possible to expose a CLI with the same first few letters in option"""
    @hug.cli()
    def test(abe1="Value", abe2="Value2", helper=None):
        return (abe1, abe2)

    assert test() == ('Value', 'Value2')
    assert test('hi', 'there') == ('hi', 'there')
    assert hug.test.cli(test) == ('Value', 'Value2')
    assert hug.test.cli(test, abe1='hi', abe2='there') == ('hi', 'there')


def test_cli_with_directives():
    """Test to ensure it's possible to use directives with hug CLIs"""
    @hug.cli()
    @hug.local()
    def test(hug_timer):
        return float(hug_timer)

    assert isinstance(test(), float)
    assert test(hug_timer=4) == 4
    assert isinstance(hug.test.cli(test), float)


def test_cli_with_class_directives():

    @hug.directive()
    class ClassDirective(object):

        def __init__(self, *args, **kwargs):
            self.test = 1

    @hug.cli()
    @hug.local(skip_directives=False)
    def test(class_directive: ClassDirective):
        return class_directive.test

    assert test() == 1
    assert hug.test.cli(test) == 1

    class TestObject(object):
        is_cleanup_launched = False
        last_exception = None

    @hug.directive()
    class ClassDirectiveWithCleanUp(object):

        def __init__(self, *args, **kwargs):
            self.test_object = TestObject

        def cleanup(self, exception):
            self.test_object.is_cleanup_launched = True
            self.test_object.last_exception = exception

    @hug.cli()
    @hug.local(skip_directives=False)
    def test2(class_directive: ClassDirectiveWithCleanUp):
        return class_directive.test_object.is_cleanup_launched

    assert not hug.test.cli(test2)  # cleanup should be launched after running command
    assert TestObject.is_cleanup_launched
    assert TestObject.last_exception is None
    TestObject.is_cleanup_launched = False
    TestObject.last_exception = None
    assert not test2()
    assert TestObject.is_cleanup_launched
    assert TestObject.last_exception is None

    @hug.cli()
    @hug.local(skip_directives=False)
    def test_with_attribute_error(class_directive: ClassDirectiveWithCleanUp):
        raise class_directive.test_object2

    hug.test.cli(test_with_attribute_error)
    assert TestObject.is_cleanup_launched
    assert isinstance(TestObject.last_exception, AttributeError)
    TestObject.is_cleanup_launched = False
    TestObject.last_exception = None
    try:
        test_with_attribute_error()
        assert False
    except AttributeError:
        assert True
    assert TestObject.is_cleanup_launched
    assert isinstance(TestObject.last_exception, AttributeError)


def test_cli_with_named_directives():
    """Test to ensure you can pass named directives into the cli"""
    @hug.cli()
    @hug.local()
    def test(timer: hug.directives.Timer):
        return float(timer)

    assert isinstance(test(), float)
    assert test(timer=4) == 4
    assert isinstance(hug.test.cli(test), float)


def test_cli_with_output_transform():
    """Test to ensure it's possible to use output transforms with hug CLIs"""
    @hug.cli()
    def test() -> int:
        return '5'

    assert isinstance(test(), str)
    assert isinstance(hug.test.cli(test), int)


    @hug.cli(transform=int)
    def test():
        return '5'

    assert isinstance(test(), str)
    assert isinstance(hug.test.cli(test), int)


def test_cli_with_short_short_options():
    """Test to ensure that it's possible to expose a CLI with 2 very short and similar options"""
    @hug.cli()
    def test(a1="Value", a2="Value2"):
        return (a1, a2)

    assert test() == ('Value', 'Value2')
    assert test('hi', 'there') == ('hi', 'there')
    assert hug.test.cli(test) == ('Value', 'Value2')
    assert hug.test.cli(test, a1='hi', a2='there') == ('hi', 'there')


def test_cli_file_return():
    """Test to ensure that its possible to return a file stream from a CLI"""
    @hug.cli()
    def test():
        return open(os.path.join(BASE_DIRECTORY, 'README.md'), 'rb')

    assert 'hug' in hug.test.cli(test)


def test_local_type_annotation():
    """Test to ensure local type annotation works as expected"""
    @hug.local(raise_on_invalid=True)
    def test(number: int):
        return number

    assert test(3) == 3
    with pytest.raises(Exception):
        test('h')

    @hug.local(raise_on_invalid=False)
    def test(number: int):
        return number

    assert test('h')['errors']

    @hug.local(raise_on_invalid=False, validate=False)
    def test(number: int):
        return number

    assert test('h') == 'h'


def test_local_transform():
    """Test to ensure local type annotation works as expected"""
    @hug.local(transform=str)
    def test(number: int):
        return number

    assert test(3) == '3'


def test_local_on_invalid():
    """Test to ensure local type annotation works as expected"""
    @hug.local(on_invalid=str)
    def test(number: int):
        return number

    assert isinstance(test('h'), str)


def test_local_requires():
    """Test to ensure only if requirements successfully keep calls from happening locally"""
    global_state = False

    def requirement(**kwargs):
        return global_state and 'Unauthorized'

    @hug.local(requires=requirement)
    def hello():
        return 'Hi!'

    assert hello() == 'Hi!'
    global_state = True
    assert hello() == 'Unauthorized'


def test_static_file_support():
    """Test to ensure static file routing works as expected"""
    @hug.static('/static')
    def my_static_dirs():
        return (BASE_DIRECTORY, )

    assert 'hug' in hug.test.get(api, '/static/README.md').data
    assert 'Index' in hug.test.get(api, '/static/tests/data').data
    assert '404' in hug.test.get(api, '/static/NOT_IN_EXISTANCE.md').status


def test_static_jailed():
    """Test to ensure we can't serve from outside static dir"""
    @hug.static('/static')
    def my_static_dirs():
        return ['tests']
    assert '404' in hug.test.get(api, '/static/../README.md').status


@pytest.mark.skipif(sys.platform == 'win32', reason='Currently failing on Windows build')
def test_sink_support():
    """Test to ensure sink URL routers work as expected"""
    @hug.sink('/all')
    def my_sink(request):
        return request.path.replace('/all', '')

    assert hug.test.get(api, '/all/the/things').data == '/the/things'

@pytest.mark.skipif(sys.platform == 'win32', reason='Currently failing on Windows build')
def test_sink_support_with_base_url():
    """Test to ensure sink URL routers work when the API is extended with a specified base URL"""
    @hug.extend_api('/fake', base_url='/api')
    def extend_with():
        import tests.module_fake
        return (tests.module_fake, )

    assert hug.test.get(api, '/api/fake/all/the/things').data == '/the/things'

def test_cli_with_string_annotation():
    """Test to ensure CLI's work correctly with string annotations"""
    @hug.cli()
    def test(value_1: 'The first value', value_2: 'The second value'=None):
        return True

    assert hug.test.cli(test, True)


def test_cli_with_args():
    """Test to ensure CLI's work correctly when taking args"""
    @hug.cli()
    def test(*values):
        return values

    assert test(1, 2, 3) == (1, 2, 3)
    assert hug.test.cli(test, 1, 2, 3) == ('1', '2', '3')


def test_cli_using_method():
    """Test to ensure that attaching a cli to a class method works as expected"""
    class API(object):

        def __init__(self):
            hug.cli()(self.hello_world_method)

        def hello_world_method(self):
            variable = 'Hello World!'
            return variable

    api_instance = API()
    assert api_instance.hello_world_method() == 'Hello World!'
    assert hug.test.cli(api_instance.hello_world_method) == 'Hello World!'
    assert hug.test.cli(api_instance.hello_world_method, collect_output=False) is None


def test_cli_with_nested_variables():
    """Test to ensure that a cli containing multiple nested variables works correctly"""
    @hug.cli()
    def test(value_1=None, value_2=None):
        return 'Hi!'

    assert hug.test.cli(test) == 'Hi!'


def test_cli_with_exception():
    """Test to ensure that a cli with an exception is correctly handled"""
    @hug.cli()
    def test():
        raise ValueError()
        return 'Hi!'

    assert hug.test.cli(test) != 'Hi!'


@pytest.mark.skipif(sys.platform == 'win32', reason='Currently failing on Windows build')
def test_wraps():
    """Test to ensure you can safely apply decorators to hug endpoints by using @hug.wraps"""
    def my_decorator(function):
        @hug.wraps(function)
        def decorated(*args, **kwargs):
            kwargs['name'] = 'Timothy'
            return function(*args, **kwargs)
        return decorated

    @hug.get()
    @my_decorator
    def what_is_my_name(hug_timer=None, name="Sam"):
        return {'name': name, 'took': hug_timer}

    result = hug.test.get(api, 'what_is_my_name').data
    assert result['name'] == 'Timothy'
    assert result['took']

    def my_second_decorator(function):
        @hug.wraps(function)
        def decorated(*args, **kwargs):
            kwargs['name'] = "Not telling"
            return function(*args, **kwargs)
        return decorated

    @hug.get()
    @my_decorator
    @my_second_decorator
    def what_is_my_name2(hug_timer=None, name="Sam"):
        return {'name': name, 'took': hug_timer}

    result = hug.test.get(api, 'what_is_my_name2').data
    assert result['name'] == "Not telling"
    assert result['took']

    def my_decorator_with_request(function):
        @hug.wraps(function)
        def decorated(request, *args, **kwargs):
            kwargs['has_request'] = bool(request)
            return function(*args, **kwargs)
        return decorated

    @hug.get()
    @my_decorator_with_request
    def do_you_have_request(has_request=False):
        return has_request

    assert hug.test.get(api, 'do_you_have_request').data


def test_cli_with_empty_return():
    """Test to ensure that if you return None no data will be added to sys.stdout"""
    @hug.cli()
    def test_empty_return():
        pass

    assert not hug.test.cli(test_empty_return)


def test_cli_with_multiple_ints():
    """Test to ensure multiple ints work with CLI"""
    @hug.cli()
    def test_multiple_cli(ints: hug.types.comma_separated_list):
        return ints

    assert hug.test.cli(test_multiple_cli, ints='1,2,3') == ['1', '2', '3']


    class ListOfInts(hug.types.Multiple):
        """Only accept a list of numbers."""

        def __call__(self, value):
            value = super().__call__(value)
            return [int(number) for number in value]

    @hug.cli()
    def test_multiple_cli(ints: ListOfInts()=[]):
        return ints

    assert hug.test.cli(test_multiple_cli, ints=['1', '2', '3']) == [1, 2, 3]

    @hug.cli()
    def test_multiple_cli(ints: hug.types.Multiple[int]()=[]):
        return ints

    assert hug.test.cli(test_multiple_cli, ints=['1', '2', '3']) == [1, 2, 3]


def test_startup():
    """Test to ensure hug startup decorators work as expected"""
    @hug.startup()
    def happens_on_startup(api):
        pass

    @hug.startup()
    @coroutine
    def async_happens_on_startup(api):
        pass

    assert happens_on_startup in api.startup_handlers
    assert async_happens_on_startup in api.startup_handlers


@pytest.mark.skipif(sys.platform == 'win32', reason='Currently failing on Windows build')
def test_adding_headers():
    """Test to ensure it is possible to inject response headers based on only the URL route"""
    @hug.get(response_headers={'name': 'Timothy'})
    def endpoint():
        return ''

    result = hug.test.get(api, 'endpoint')
    assert result.data == ''
    assert result.headers_dict['name'] == 'Timothy'


def test_on_demand_404(hug_api):
    """Test to ensure it's possible to route to a 404 response on demand"""
    @hug_api.route.http.get()
    def my_endpoint(hug_api):
        return hug_api.http.not_found

    assert '404' in hug.test.get(hug_api, 'my_endpoint').status


    @hug_api.route.http.get()
    def my_endpoint2(hug_api):
        raise hug.HTTPNotFound()

    assert '404' in hug.test.get(hug_api, 'my_endpoint2').status

    @hug_api.route.http.get()
    def my_endpoint3(hug_api):
        """Test to ensure base 404 handler works as expected"""
        del hug_api.http._not_found
        return hug_api.http.not_found

    assert '404' in hug.test.get(hug_api, 'my_endpoint3').status


@pytest.mark.skipif(sys.platform == 'win32', reason='Currently failing on Windows build')
def test_exceptions():
    """Test to ensure hug's exception handling decorator works as expected"""
    @hug.get()
    def endpoint():
        raise ValueError('hi')

    with pytest.raises(ValueError):
        hug.test.get(api, 'endpoint')

    @hug.exception()
    def handle_exception(exception):
        return 'it worked'

    assert hug.test.get(api, 'endpoint').data == 'it worked'

    @hug.exception(ValueError)  # noqa
    def handle_exception(exception):
        return 'more explicit handler also worked'

    assert hug.test.get(api, 'endpoint').data == 'more explicit handler also worked'


@pytest.mark.skipif(sys.platform == 'win32', reason='Currently failing on Windows build')
def test_validate():
    """Test to ensure hug's secondary validation mechanism works as expected"""
    def contains_either(fields):
        if not 'one' in fields and not 'two' in fields:
            return {'one': 'must be defined', 'two': 'must be defined'}

    @hug.get(validate=contains_either)
    def my_endpoint(one=None, two=None):
        return True


    assert hug.test.get(api, 'my_endpoint', one=True).data
    assert hug.test.get(api, 'my_endpoint', two=True).data
    assert hug.test.get(api, 'my_endpoint').status
    assert hug.test.get(api, 'my_endpoint').data == {'errors': {'one': 'must be defined', 'two': 'must be defined'}}


def test_cli_api(capsys):
    """Ensure that the overall CLI Interface API works as expected"""
    @hug.cli()
    def my_cli_command():
        print("Success!")

    with mock.patch('sys.argv', ['/bin/command', 'my_cli_command']):
        __hug__.cli()
        out, err = capsys.readouterr()
        assert "Success!" in out

    with mock.patch('sys.argv', []):
        with pytest.raises(SystemExit):
            __hug__.cli()


def test_cli_api_return():
    """Ensure returning from a CLI API works as expected"""
    @hug.cli()
    def my_cli_command():
        return "Success!"

    my_cli_command.interface.cli()


def test_urlencoded():
    """Ensure that urlencoded input format works as intended"""
    @hug.post()
    def test_url_encoded_post(**kwargs):
        return kwargs

    test_data = b'foo=baz&foo=bar&name=John+Doe'
    assert hug.test.post(api, 'test_url_encoded_post', body=test_data, headers={'content-type': 'application/x-www-form-urlencoded'}).data == {'name': 'John Doe', 'foo': ['baz', 'bar']}


def test_multipart():
    """Ensure that multipart input format works as intended"""
    @hug.post()
    def test_multipart_post(**kwargs):
        return kwargs

    with open(os.path.join(BASE_DIRECTORY, 'artwork', 'logo.png'), 'rb') as logo:
        prepared_request = requests.Request('POST', 'http://localhost/', files={'logo': logo}).prepare()
        logo.seek(0)
        output = json.loads(hug.defaults.output_format({'logo': logo.read()}).decode('utf8'))
        assert hug.test.post(api, 'test_multipart_post',  body=prepared_request.body,
                             headers=prepared_request.headers).data == output


def test_json_null(hug_api):
    """Test to ensure passing in null within JSON will be seen as None and not allowed by text values"""
    @hug_api.route.http.post()
    def test_naive(argument_1):
        return argument_1

    assert hug.test.post(hug_api, 'test_naive', body='{"argument_1": null}',
                         headers={'content-type': 'application/json'}).data == None


    @hug_api.route.http.post()
    def test_text_type(argument_1: hug.types.text):
        return argument_1


    assert 'errors' in hug.test.post(hug_api, 'test_text_type', body='{"argument_1": null}',
                                    headers={'content-type': 'application/json'}).data


def test_json_self_key(hug_api):
    """Test to ensure passing in a json with a key named 'self' works as expected"""
    @hug_api.route.http.post()
    def test_self_post(body):
        return body

    assert hug.test.post(hug_api, 'test_self_post', body='{"self": "this"}',
                         headers={'content-type': 'application/json'}).data == {"self": "this"}


def test_204_with_no_body(hug_api):
    """Test to ensure returning no body on a 204 statused endpoint works without issue"""
    @hug_api.route.http.delete()
    def test_route(response):
        response.status = hug.HTTP_204
        return

    assert '204' in hug.test.delete(hug_api, 'test_route').status


def test_output_format_inclusion(hug_api):
    """Test to ensure output format can live in one api but apply to the other"""
    @hug.get()
    def my_endpoint():
        return 'hello'

    @hug.default_output_format(api=hug_api)
    def mutated_json(data):
        return hug.output_format.json({'mutated': data})

    hug_api.extend(api, '')

    assert hug.test.get(hug_api, 'my_endpoint').data == {'mutated': 'hello'}


def test_api_pass_along(hug_api):
    """Test to ensure the correct API instance is passed along using API directive"""
    @hug.get()
    def takes_api(hug_api):
        return hug_api.__name__

    hug_api.__name__ = "Test API"
    hug_api.extend(api, '')
    assert hug.test.get(hug_api, 'takes_api').data == hug_api.__name__


def test_exception_excludes(hug_api):
    """Test to ensure it's possible to add excludes to exception routers"""
    class MyValueError(ValueError):
        pass

    class MySecondValueError(ValueError):
        pass

    @hug.exception(Exception, exclude=MySecondValueError, api=hug_api)
    def base_exception_handler(exception):
        return 'base exception handler'

    @hug.exception(ValueError, exclude=(MyValueError, MySecondValueError), api=hug_api)
    def base_exception_handler(exception):
        return 'special exception handler'

    @hug.get(api=hug_api)
    def my_handler():
        raise MyValueError()

    @hug.get(api=hug_api)
    def fall_through_handler():
        raise ValueError('reason')

    @hug.get(api=hug_api)
    def full_through_to_raise():
        raise MySecondValueError()

    assert hug.test.get(hug_api, 'my_handler').data == 'base exception handler'
    assert hug.test.get(hug_api, 'fall_through_handler').data == 'special exception handler'
    with pytest.raises(MySecondValueError):
        assert hug.test.get(hug_api, 'full_through_to_raise').data


def test_cli_kwargs(hug_api):
    """Test to ensure cli commands can correctly handle **kwargs"""
    @hug.cli(api=hug_api)
    def takes_all_the_things(required_argument, named_argument=False, *args, **kwargs):
        return [required_argument, named_argument, args, kwargs]

    assert hug.test.cli(takes_all_the_things, 'hi!') == ['hi!', False, (), {}]
    assert hug.test.cli(takes_all_the_things, 'hi!', named_argument='there') == ['hi!', 'there', (), {}]
    assert hug.test.cli(takes_all_the_things, 'hi!', 'extra', '--arguments', 'can', '--happen', '--all', 'the', 'tim') \
                             == ['hi!', False, ('extra', ), {'arguments': 'can', 'happen': True, 'all': ['the', 'tim']}]


def test_api_gets_extra_variables_without_kargs_or_kwargs(hug_api):
    """Test to ensure it's possiible to extra all params without specifying them exactly"""
    @hug.get(api=hug_api)
    def ensure_params(request, response):
        return request.params

    assert hug.test.get(hug_api, 'ensure_params', params={'make': 'it'}).data == {'make': 'it'}
    assert hug.test.get(hug_api, 'ensure_params', hello='world').data == {'hello': 'world'}


def test_utf8_output(hug_api):
    """Test to ensure unicode data is correct outputed on JSON outputs without modification"""
    @hug.get(api=hug_api)
    def output_unicode():
        return {'data': 'Τη γλώσσα μου έδωσαν ελληνική'}

    assert hug.test.get(hug_api, 'output_unicode').data == {'data': 'Τη γλώσσα μου έδωσαν ελληνική'}


def test_param_rerouting(hug_api):
    @hug.local(api=hug_api, map_params={'local_id': 'record_id'})
    @hug.cli(api=hug_api, map_params={'cli_id': 'record_id'})
    @hug.get(api=hug_api, map_params={'id': 'record_id'})
    def pull_record(record_id: hug.types.number):
        return record_id

    assert hug.test.get(hug_api, 'pull_record', id=10).data == 10
    assert hug.test.get(hug_api, 'pull_record', id='10').data == 10
    assert 'errors' in hug.test.get(hug_api, 'pull_record', id='ten').data
    assert hug.test.cli(pull_record, cli_id=10) == 10
    assert hug.test.cli(pull_record, cli_id='10') == 10
    with pytest.raises(SystemExit):
        hug.test.cli(pull_record, cli_id='ten')
    assert pull_record(local_id=10)

    @hug.get(api=hug_api, map_params={'id': 'record_id'})
    def pull_record(record_id: hug.types.number=1):
        return record_id

    assert hug.test.get(hug_api, 'pull_record').data == 1
    assert hug.test.get(hug_api, 'pull_record', id=10).data == 10<|MERGE_RESOLUTION|>--- conflicted
+++ resolved
@@ -815,7 +815,6 @@
     assert hug.test.get(api, '/api/made_up_hello').data == 'hello'
 
 
-<<<<<<< HEAD
 def test_extending_api_with_methods_in_one_module():
     """Test to ensure it's possible to extend the current API with HTTP methods for a view in one module"""
     @hug.extend_api(base_url='/get_and_post')
@@ -836,7 +835,8 @@
 
     assert hug.test.get(api, '/get_and_post/made_up_hello').data == 'hello'
     assert hug.test.post(api, '/get_and_post/made_up_hello').data == 'hello from POST'
-=======
+
+    
 def test_extending_api_with_http_and_cli():
     """Test to ensure it's possible to extend the current API so both HTTP and CLI APIs are extended"""
     import tests.module_fake_http_and_cli
@@ -848,7 +848,6 @@
     assert hug.test.get(api, '/api/made_up_go').data == 'Going!'
     assert tests.module_fake_http_and_cli.made_up_go() == 'Going!'
     assert hug.test.cli(tests.module_fake_http_and_cli.made_up_go) == 'Going!'
->>>>>>> 2fb53b8c
 
 
 def test_cli():
