"""tests/test_output_format.py.

Tests the output format handlers included with Hug

Copyright (C) 2016 Timothy Edmund Crosley

Permission is hereby granted, free of charge, to any person obtaining a copy of this software and associated
documentation files (the "Software"), to deal in the Software without restriction, including without limitation
the rights to use, copy, modify, merge, publish, distribute, sublicense, and/or sell copies of the Software, and
to permit persons to whom the Software is furnished to do so, subject to the following conditions:

The above copyright notice and this permission notice shall be included in all copies or
substantial portions of the Software.

THE SOFTWARE IS PROVIDED "AS IS", WITHOUT WARRANTY OF ANY KIND, EXPRESS OR IMPLIED, INCLUDING BUT NOT LIMITED
TO THE WARRANTIES OF MERCHANTABILITY, FITNESS FOR A PARTICULAR PURPOSE AND NONINFRINGEMENT. IN NO EVENT SHALL
THE AUTHORS OR COPYRIGHT HOLDERS BE LIABLE FOR ANY CLAIM, DAMAGES OR OTHER LIABILITY, WHETHER IN AN ACTION OF
CONTRACT, TORT OR OTHERWISE, ARISING FROM, OUT OF OR IN CONNECTION WITH THE SOFTWARE OR THE USE OR
OTHER DEALINGS IN THE SOFTWARE.

"""
import numpy
import os
from collections import namedtuple
from datetime import datetime, timedelta
from decimal import Decimal
from io import BytesIO

import pytest

import hug

from .constants import BASE_DIRECTORY


def test_text():
    """Ensure that it's possible to output a Hug API method as text"""
    hug.output_format.text("Hello World!") == "Hello World!"
    hug.output_format.text(str(1)) == "1"


def test_html(hug_api):
    """Ensure that it's possible to output a Hug API method as HTML"""
    hug.output_format.html("<html>Hello World!</html>") == "<html>Hello World!</html>"
    hug.output_format.html(str(1)) == "1"
    with open(os.path.join(BASE_DIRECTORY, 'README.md'), 'rb') as html_file:
        assert hasattr(hug.output_format.html(html_file), 'read')

    class FakeHTMLWithRender():
        def render(self):
            return 'test'

    assert hug.output_format.html(FakeHTMLWithRender()) == b'test'

    @hug.get('/get/html', output=hug.output_format.html, api=hug_api)
    def get_html(**kwargs):
        """
        Returns command help document when no command is specified
        """
        with open(os.path.join(BASE_DIRECTORY, 'examples/document.html'), 'rb') as html_file:
            return html_file.read()

    assert '<html>' in hug.test.get(hug_api, '/get/html').data


def test_json():
    """Ensure that it's possible to output a Hug API method as JSON"""
    now = datetime.now()
    one_day = timedelta(days=1)
    test_data = {'text': 'text', 'datetime': now, 'bytes': b'bytes', 'delta': one_day}
    output = hug.output_format.json(test_data).decode('utf8')
    assert 'text' in output
    assert 'bytes' in output
    assert str(one_day.total_seconds()) in output
    assert now.isoformat() in output

    class NewObject(object):
        pass
    test_data['non_serializable'] = NewObject()
    with pytest.raises(TypeError):
        hug.output_format.json(test_data).decode('utf8')

    class NamedTupleObject(namedtuple('BaseTuple', ('name', 'value'))):
        pass
    data = NamedTupleObject('name', 'value')
    converted = hug.input_format.json(BytesIO(hug.output_format.json(data)))
    assert converted == {'name': 'name', 'value': 'value'}

    data = set((1, 2, 3, 3))
    assert hug.input_format.json(BytesIO(hug.output_format.json(data))) == [1, 2, 3]

    data = (number for number in range(1, 4))
    assert hug.input_format.json(BytesIO(hug.output_format.json(data))) == [1, 2, 3]

    data = [Decimal(1.5), Decimal("155.23"), Decimal("1234.25")]
    assert hug.input_format.json(BytesIO(hug.output_format.json(data))) == ["1.5", "155.23", "1234.25"]

    with open(os.path.join(BASE_DIRECTORY, 'README.md'), 'rb') as json_file:
        assert hasattr(hug.output_format.json(json_file), 'read')

    assert hug.input_format.json(BytesIO(hug.output_format.json(b'\x9c'))) == 'nA=='

    class MyCrazyObject(object):
        pass

    @hug.output_format.json_convert(MyCrazyObject)
    def convert(instance):
        return 'Like anyone could convert this'

    assert hug.input_format.json(BytesIO(hug.output_format.json(MyCrazyObject()))) == 'Like anyone could convert this'
    assert hug.input_format.json(BytesIO(hug.output_format.json({'data': ['Τη γλώσσα μου έδωσαν ελληνική']}))) == \
                                 {'data': ['Τη γλώσσα μου έδωσαν ελληνική']}


def test_pretty_json():
    """Ensure that it's possible to output a Hug API method as prettified and indented JSON"""
    test_data = {'text': 'text'}
    assert hug.output_format.pretty_json(test_data).decode('utf8') == ('{\n'
                                                                       '    "text": "text"\n'
                                                                       '}')


def test_json_camelcase():
    """Ensure that it's possible to output a Hug API method as camelCased JSON"""
    test_data = {'under_score': 'values_can', 'be_converted': [{'to_camelcase': 'value'}, 'wont_be_convert']}
    output = hug.output_format.json_camelcase(test_data).decode('utf8')
    assert 'underScore' in output
    assert 'values_can' in output
    assert 'beConverted' in output
    assert 'toCamelcase' in output
    assert 'value' in output
    assert 'wont_be_convert' in output


def test_image():
    """Ensure that it's possible to output images with hug"""
    logo_path = os.path.join(BASE_DIRECTORY, 'artwork', 'logo.png')
    assert hasattr(hug.output_format.png_image(logo_path, hug.Response()), 'read')
    with open(logo_path, 'rb') as image_file:
        assert hasattr(hug.output_format.png_image(image_file, hug.Response()), 'read')

    assert hug.output_format.png_image('Not Existent', hug.Response()) is None

    class FakeImageWithSave():
        def save(self, to, format):
            to.write(b'test')
    assert hasattr(hug.output_format.png_image(FakeImageWithSave(), hug.Response()), 'read')

    class FakeImageWithRender():
        def render(self):
            return 'test'
    assert hug.output_format.svg_xml_image(FakeImageWithRender(), hug.Response()) == 'test'

    class FakeImageWithSaveNoFormat():
        def save(self, to):
            to.write(b'test')
    assert hasattr(hug.output_format.png_image(FakeImageWithSaveNoFormat(), hug.Response()), 'read')


def test_file():
    """Ensure that it's possible to easily output files"""
    class FakeResponse(object):
        pass

    logo_path = os.path.join(BASE_DIRECTORY, 'artwork', 'logo.png')
    fake_response = FakeResponse()
    assert hasattr(hug.output_format.file(logo_path, fake_response), 'read')
    assert fake_response.content_type == 'image/png'
    with open(logo_path, 'rb') as image_file:
        hasattr(hug.output_format.file(image_file, fake_response), 'read')

    assert not hasattr(hug.output_format.file('NON EXISTENT FILE', fake_response), 'read')
    assert hug.output_format.file(None, fake_response) == ''


def test_video():
    """Ensure that it's possible to output videos with hug"""
    gif_path = os.path.join(BASE_DIRECTORY, 'artwork', 'example.gif')
    assert hasattr(hug.output_format.mp4_video(gif_path, hug.Response()), 'read')
    with open(gif_path, 'rb') as image_file:
        assert hasattr(hug.output_format.mp4_video(image_file, hug.Response()), 'read')

    assert hug.output_format.mp4_video('Not Existent', hug.Response()) is None

    class FakeVideoWithSave():
        def save(self, to, format):
            to.write(b'test')
    assert hasattr(hug.output_format.mp4_video(FakeVideoWithSave(), hug.Response()), 'read')

    class FakeVideoWithSave():
        def render(self):
            return 'test'
    assert hug.output_format.avi_video(FakeVideoWithSave(), hug.Response()) == 'test'


def test_on_valid():
    """Test to ensure formats that use on_valid content types gracefully handle error dictionaries"""
    error_dict = {'errors': {'so': 'many'}}
    expected = hug.output_format.json(error_dict)

    assert hug.output_format.mp4_video(error_dict, hug.Response()) == expected
    assert hug.output_format.png_image(error_dict, hug.Response()) == expected

    @hug.output_format.on_valid('image', hug.output_format.file)
    def my_output_format(data):
        raise ValueError('This should never be called')

    assert my_output_format(error_dict, hug.Response())


def test_on_content_type():
    """Ensure that it's possible to route the output type format by the requested content-type"""
    formatter = hug.output_format.on_content_type({'application/json': hug.output_format.json,
                                                   'text/plain': hug.output_format.text})

    class FakeRequest(object):
        content_type = 'application/json'

    request = FakeRequest()
    response = FakeRequest()
    converted = hug.input_format.json(formatter(BytesIO(hug.output_format.json({'name': 'name'})), request, response))
    assert converted == {'name': 'name'}

    request.content_type = 'text/plain'
    assert formatter('hi', request, response) == b'hi'

    with pytest.raises(hug.HTTPNotAcceptable):
        request.content_type = 'undefined; always'
        formatter('hi', request, response)


def test_accept():
    """Ensure that it's possible to route the output type format by the requests stated accept header"""
    formatter = hug.output_format.accept({'application/json': hug.output_format.json,
                                          'text/plain': hug.output_format.text})

    class FakeRequest(object):
        accept = 'application/json'

    request = FakeRequest()
    response = FakeRequest()
    converted = hug.input_format.json(formatter(BytesIO(hug.output_format.json({'name': 'name'})), request, response))
    assert converted == {'name': 'name'}

    request.accept = 'text/plain'
    assert formatter('hi', request, response) == b'hi'

    request.accept = 'application/json, text/plain; q=0.5'
    assert formatter('hi', request, response) == b'"hi"'

    request.accept = 'text/plain; q=0.5, application/json'
    assert formatter('hi', request, response) == b'"hi"'

    request.accept = 'application/json;q=0.4,text/plain; q=0.5'
    assert formatter('hi', request, response) == b'hi'

    request.accept = '*'
    assert formatter('hi', request, response) in [b'"hi"', b'hi']

    request.accept = 'undefined; always'
    with pytest.raises(hug.HTTPNotAcceptable):
        formatter('hi', request, response)


    formatter = hug.output_format.accept({'application/json': hug.output_format.json,
                                          'text/plain': hug.output_format.text}, hug.output_format.json)
    assert formatter('hi', request, response) == b'"hi"'


def test_suffix():
    """Ensure that it's possible to route the output type format by the suffix of the requested URL"""
    formatter = hug.output_format.suffix({'.js': hug.output_format.json, '.html': hug.output_format.text})

    class FakeRequest(object):
        path = 'endpoint.js'

    request = FakeRequest()
    response = FakeRequest()
    converted = hug.input_format.json(formatter(BytesIO(hug.output_format.json({'name': 'name'})), request, response))
    assert converted == {'name': 'name'}

    request.path = 'endpoint.html'
    assert formatter('hi', request, response) == b'hi'

    with pytest.raises(hug.HTTPNotAcceptable):
        request.path = 'undefined.always'
        formatter('hi', request, response)


def test_prefix():
    """Ensure that it's possible to route the output type format by the prefix of the requested URL"""
    formatter = hug.output_format.prefix({'js/': hug.output_format.json, 'html/': hug.output_format.text})

    class FakeRequest(object):
        path = 'js/endpoint'

    request = FakeRequest()
    response = FakeRequest()
    converted = hug.input_format.json(formatter(BytesIO(hug.output_format.json({'name': 'name'})), request, response))
    assert converted == {'name': 'name'}

    request.path = 'html/endpoint'
    assert formatter('hi', request, response) == b'hi'

    with pytest.raises(hug.HTTPNotAcceptable):
        request.path = 'undefined.always'
        formatter('hi', request, response)


def test_json_converter_numpy_types():
    """Ensure that numpy-specific data types (array, int, float) are properly supported in JSON output."""
    ex_int = numpy.int_(9)
    ex_np_array = numpy.array([1, 2, 3, 4, 5])
    ex_np_int_array = numpy.int_([5, 4, 3])
    ex_np_float = numpy.float(.5)

    assert 9 is hug.output_format._json_converter(ex_int)
    assert [1, 2, 3, 4, 5] == hug.output_format._json_converter(ex_np_array)
<<<<<<< HEAD
    assert [5, 4, 3] == hug.output_format._json_converter(ex_np_int_array)
    assert .5 == hug.output_format._json_converter(ex_np_float)

    # Some type names are merely shorthands.
    # The following shorthands for built-in types are excluded: numpy.bool, numpy.int, numpy.float.
    np_bool_types = [numpy.bool_, numpy.bool8]
    np_int_types = [numpy.int_, numpy.byte, numpy.ubyte, numpy.intc, numpy.uintc, numpy.intp, numpy.uintp, numpy.int8,
                    numpy.uint8, numpy.int16, numpy.uint16, numpy.int32, numpy.uint32, numpy.int64, numpy.uint64,
                    numpy.longlong, numpy.ulonglong, numpy.short, numpy.ushort]
    np_float_types = [numpy.float_, numpy.float32, numpy.float64, numpy.float128]
    np_str_types = [numpy.bytes_, numpy.str, numpy.str_, numpy.string_, numpy.unicode_]

    for np_type in np_bool_types:
        assert True == hug.output_format._json_converter(np_type(True))
    for np_type in np_int_types:
        assert 1 is hug.output_format._json_converter(np_type(1))
    for np_type in np_float_types:
        assert .5 == hug.output_format._json_converter(np_type(.5))
    for np_type in np_str_types:
        assert 'a' is hug.output_format._json_converter(np_type('a'))
=======
    assert [5, 4, 3] == hug.output_format._json_converter(ex_np_int)
    assert 1.0 == hug.output_format._json_converter(ex_np_float)


def test_output_format_with_no_docstring():
    """Ensure it is safe to use formatters with no docstring"""

    @hug.format.content_type('test/fmt')
    def test_fmt(data, request=None, response=None):
        return str(data).encode('utf8')

    hug.output_format.on_content_type({'test/fmt': test_fmt})
>>>>>>> 9cac9110
<|MERGE_RESOLUTION|>--- conflicted
+++ resolved
@@ -316,7 +316,6 @@
 
     assert 9 is hug.output_format._json_converter(ex_int)
     assert [1, 2, 3, 4, 5] == hug.output_format._json_converter(ex_np_array)
-<<<<<<< HEAD
     assert [5, 4, 3] == hug.output_format._json_converter(ex_np_int_array)
     assert .5 == hug.output_format._json_converter(ex_np_float)
 
@@ -337,10 +336,6 @@
         assert .5 == hug.output_format._json_converter(np_type(.5))
     for np_type in np_str_types:
         assert 'a' is hug.output_format._json_converter(np_type('a'))
-=======
-    assert [5, 4, 3] == hug.output_format._json_converter(ex_np_int)
-    assert 1.0 == hug.output_format._json_converter(ex_np_float)
-
 
 def test_output_format_with_no_docstring():
     """Ensure it is safe to use formatters with no docstring"""
@@ -349,5 +344,4 @@
     def test_fmt(data, request=None, response=None):
         return str(data).encode('utf8')
 
-    hug.output_format.on_content_type({'test/fmt': test_fmt})
->>>>>>> 9cac9110
+    hug.output_format.on_content_type({'test/fmt': test_fmt})