"""tests/test_documentation.py.

Tests the documentation generation capibilities integrated into Hug

Copyright (C) 2015 Timothy Edmund Crosley

Permission is hereby granted, free of charge, to any person obtaining a copy of this software and associated
documentation files (the "Software"), to deal in the Software without restriction, including without limitation
the rights to use, copy, modify, merge, publish, distribute, sublicense, and/or sell copies of the Software, and
to permit persons to whom the Software is furnished to do so, subject to the following conditions:

The above copyright notice and this permission notice shall be included in all copies or
substantial portions of the Software.

THE SOFTWARE IS PROVIDED "AS IS", WITHOUT WARRANTY OF ANY KIND, EXPRESS OR IMPLIED, INCLUDING BUT NOT LIMITED
TO THE WARRANTIES OF MERCHANTABILITY, FITNESS FOR A PARTICULAR PURPOSE AND NONINFRINGEMENT. IN NO EVENT SHALL
THE AUTHORS OR COPYRIGHT HOLDERS BE LIABLE FOR ANY CLAIM, DAMAGES OR OTHER LIABILITY, WHETHER IN AN ACTION OF
CONTRACT, TORT OR OTHERWISE, ARISING FROM, OUT OF OR IN CONNECTION WITH THE SOFTWARE OR THE USE OR
OTHER DEALINGS IN THE SOFTWARE.

"""
import json

from falcon import Request
from falcon.testing import StartResponseMock, create_environ

import hug

api = hug.API(__name__)


def test_basic_documentation():
    """Ensure creating and then documenting APIs with Hug works as intuitively as expected"""
    @hug.get()
    def hello_world():
        """Returns hello world"""
        return "Hello World!"

    @hug.post()
    def echo(text):
        """Returns back whatever data it is given in the text parameter"""
        return text

    @hug.post('/happy_birthday', examples="name=HUG&age=1")
    def birthday(name, age:hug.types.number=1):
        """Says happy birthday to a user"""
        return "Happy {age} Birthday {name}!".format(**locals())

    @hug.post()
    def noop(request, response):
        """Performs no action"""
        pass

    @hug.get()
    def string_docs(data:'Takes data') -> 'Returns data':
        """Annotations defined with strings should be documentation only"""
        pass

    documentation = api.http.documentation()
    assert 'test_documentation' in documentation['overview']

    assert '/hello_world' in documentation["handlers"]
    assert '/echo' in documentation["handlers"]
    assert '/happy_birthday' in documentation["handlers"]
    assert not '/birthday' in documentation["handlers"]
    assert '/noop' in documentation["handlers"]
    assert '/string_docs' in documentation["handlers"]

    assert documentation["handlers"]['/hello_world']['GET']['usage']  == "Returns hello world"
    assert documentation["handlers"]['/hello_world']['GET']['examples']  == ["/hello_world"]
    assert documentation["handlers"]['/hello_world']['GET']['outputs']['content_type']  == "application/json"
    assert not 'inputs' in documentation["handlers"]['/hello_world']['GET']

    assert 'text' in documentation["handlers"]['/echo']['POST']['inputs']['text']['type']
    assert not 'default' in documentation["handlers"]['/echo']['POST']['inputs']['text']

    assert 'number' in documentation["handlers"]['/happy_birthday']['POST']['inputs']['age']['type']
    assert documentation["handlers"]['/happy_birthday']['POST']['inputs']['age']['default'] == 1

    assert not 'inputs' in documentation["handlers"]['/noop']['POST']

    assert documentation["handlers"]['/string_docs']['GET']['inputs']['data']['type'] == 'Takes data'
    assert documentation["handlers"]['/string_docs']['GET']['outputs']['type'] == 'Returns data'

    @hug.post(versions=1)
    def echo(text):
        """V1 Docs"""
        return 'V1'

    @hug.post(versions=2)
    def echo(text):
        """V1 Docs"""
        return 'V2'
    
    @hug.post(versions=2)
    def test(text):
        """V1 Docs"""

    @hug.get()
    def unversioned():
        return 'Hello'

    versioned_doc = api.http.documentation()
    assert 'versions' in versioned_doc
    assert 1 in versioned_doc['versions']
    assert '/unversioned' in versioned_doc['handlers']
    assert '/echo' in versioned_doc['handlers']
    assert '/test' in versioned_doc['handlers']

<<<<<<< HEAD
    specific_version_doc = api.http.documentation(api_version=1)
    assert not 'versions' in specific_version_doc
    assert '/echo' in specific_version_doc
    assert '/unversioned' in specific_version_doc
=======
    specific_version_doc  = api.documentation(api_version=1)
    assert 'versions' in specific_version_doc
    assert '/echo' in specific_version_doc['handlers']
    assert '/unversioned' in specific_version_doc['handlers']
    assert '/test' not in specific_version_doc['handlers']
>>>>>>> 4ac49c5c

    handler = api.http.documentation_404()
    response = StartResponseMock()
    handler(Request(create_environ(path='v1/doc')), response)
    documentation = json.loads(response.data.decode('utf8'))['documentation']
    assert 'versions' in documentation
    assert '/echo' in documentation['handlers']
    assert '/test' not in documentation['handlers']<|MERGE_RESOLUTION|>--- conflicted
+++ resolved
@@ -91,7 +91,7 @@
     def echo(text):
         """V1 Docs"""
         return 'V2'
-    
+
     @hug.post(versions=2)
     def test(text):
         """V1 Docs"""
@@ -107,18 +107,11 @@
     assert '/echo' in versioned_doc['handlers']
     assert '/test' in versioned_doc['handlers']
 
-<<<<<<< HEAD
-    specific_version_doc = api.http.documentation(api_version=1)
-    assert not 'versions' in specific_version_doc
-    assert '/echo' in specific_version_doc
-    assert '/unversioned' in specific_version_doc
-=======
-    specific_version_doc  = api.documentation(api_version=1)
+    specific_version_doc  = api.http.documentation(api_version=1)
     assert 'versions' in specific_version_doc
     assert '/echo' in specific_version_doc['handlers']
     assert '/unversioned' in specific_version_doc['handlers']
     assert '/test' not in specific_version_doc['handlers']
->>>>>>> 4ac49c5c
 
     handler = api.http.documentation_404()
     response = StartResponseMock()
