"""hug/__init__.py

Everyone needs a hug every once in a while. Even API developers. Hug aims to make developing Python driven APIs as
simple as possible, but no simpler.

Hug's Design Objectives:

- Make developing a Python driven API as succint as a written definition.
- The framework should encourage code that self-documents.
- It should be fast. Never should a developer feel the need to look somewhere else for performance reasons.
- Writing tests for APIs written on-top of Hug should be easy and intuitive.
- Magic done once, in an API, is better then pushing the problem set to the user of the API.
- Be the basis for next generation Python APIs, embracing the latest technology.

Copyright (C) 2015  Timothy Edmund Crosley

Permission is hereby granted, free of charge, to any person obtaining a copy of this software and associated
documentation files (the "Software"), to deal in the Software without restriction, including without limitation
the rights to use, copy, modify, merge, publish, distribute, sublicense, and/or sell copies of the Software, and
to permit persons to whom the Software is furnished to do so, subject to the following conditions:

The above copyright notice and this permission notice shall be included in all copies or
substantial portions of the Software.

THE SOFTWARE IS PROVIDED "AS IS", WITHOUT WARRANTY OF ANY KIND, EXPRESS OR IMPLIED, INCLUDING BUT NOT LIMITED
TO THE WARRANTIES OF MERCHANTABILITY, FITNESS FOR A PARTICULAR PURPOSE AND NONINFRINGEMENT. IN NO EVENT SHALL
THE AUTHORS OR COPYRIGHT HOLDERS BE LIABLE FOR ANY CLAIM, DAMAGES OR OTHER LIABILITY, WHETHER IN AN ACTION OF
CONTRACT, TORT OR OTHERWISE, ARISING FROM, OUT OF OR IN CONNECTION WITH THE SOFTWARE OR THE USE OR
OTHER DEALINGS IN THE SOFTWARE.

"""
from falcon import *

from hug import (authentication, directives, documentation, exceptions, format, input_format,
                 middleware, output_format, redirect, run, test, transform, types)
from hug._version import current
from hug.decorators import (call, classy, cli, connect, default_input_format, default_output_format,
                            delete, directive, extend_api, get, head, middleware_class, not_found, options,
<<<<<<< HEAD
                            patch, post, put, request_middleware, response_middleware, startup, trace,
                            sink, static)
=======
                            patch, post, put, request_middleware, response_middleware, startup, trace, exception)
>>>>>>> fa7e7374

from hug import defaults  # isort:skip - must be imported last for defaults to have access to all modules

__version__ = current<|MERGE_RESOLUTION|>--- conflicted
+++ resolved
@@ -36,12 +36,8 @@
 from hug._version import current
 from hug.decorators import (call, classy, cli, connect, default_input_format, default_output_format,
                             delete, directive, extend_api, get, head, middleware_class, not_found, options,
-<<<<<<< HEAD
                             patch, post, put, request_middleware, response_middleware, startup, trace,
-                            sink, static)
-=======
-                            patch, post, put, request_middleware, response_middleware, startup, trace, exception)
->>>>>>> fa7e7374
+                            sink, static, exception)
 
 from hug import defaults  # isort:skip - must be imported last for defaults to have access to all modules
 
